'''
@author: Sebastian Lapuschkin
@author: Gregoire Montavon
@maintainer: Sebastian Lapuschkin
@contact: sebastian.lapuschkin@hhi.fraunhofer.de, wojciech.samek@hhi.fraunhofer.de
@date: 14.08.2015
@version: 1.2+
@copyright: Copyright (c)  2015-2017, Sebastian Lapuschkin, Alexander Binder, Gregoire Montavon, Klaus-Robert Mueller, Wojciech Samek
@license : BSD-2-Clause
'''

from .module import Module
import numpy
import numpy as np
<<<<<<< HEAD
from .module import Module
=======
import importlib.util as imp
if imp.find_spec("cupy"):
    import cupy
    import cupy as np
na = np.newaxis
>>>>>>> 8fc6fe21

# -------------------------------
# Sum Pooling layer
# -------------------------------

class SumPool(Module):

    def __init__(self,pool=(2,2),stride=(2,2)):
        '''
        Constructor for the sum pooling layer object

        Parameters
        ----------

        pool : tuple (h,w)
            the size of the pooling mask in vertical (h) and horizontal (w) direction

        stride : tuple (h,w)
            the vertical (h) and horizontal (w) step sizes between filter applications.
        '''

        Module.__init__(self)

        self.pool = pool
        self.stride = stride

<<<<<<< HEAD
=======
    def to_cupy(self):
        global np
        assert imp.find_spec("cupy"), "module cupy not found."
        if hasattr(self, 'X') and self.X is not None: self.X = cupy.array(self.X)
        if hasattr(self, 'Y') and self.Y is not None: self.Y = cupy.array(self.Y)
        np = cupy

    def to_numpy(self):
        global np
        if not imp.find_spec("cupy"):
            pass #nothing to do if there is no cupy. model should exist as numpy arrays
        else:
            if hasattr(self, 'X') and self.X is not None: self.X = cupy.asnumpy(self.X)
            if hasattr(self, 'Y') and self.Y is not None: self.Y = cupy.asnumpy(self.Y)
        np = numpy


>>>>>>> 8fc6fe21
    def forward(self,X,*args,**kwargs):
        '''
        Realizes the forward pass of an input through the sum pooling layer.

        Parameters
        ----------
        X : numpy.ndarray
            a network input, shaped (N,H,W,D), with
            N = batch size
            H, W, D = input size in heigth, width, depth

        Returns
        -------
        Y : numpy.ndarray
            the sum-pooled outputs, reduced in size due to given stride and pooling size
        '''

        self.X = X
        N,H,W,D = X.shape

        hpool,   wpool   = self.pool
        hstride, wstride = self.stride

        #assume the given pooling and stride parameters are carefully chosen.
        Hout = int((H - hpool) / hstride + 1)
        Wout = int((W - wpool) / wstride + 1)

        normalizer = 1./np.sqrt(hpool*wpool)

        #initialize pooled output
        self.Y = np.zeros((N,Hout,Wout,D))

        for i in range(Hout):
            for j in range(Wout):
                self.Y[:,i,j,:] = X[:, i*hstride:i*hstride+hpool , j*wstride:j*wstride+wpool , : ].sum(axis=(1,2)) * normalizer #normalizer to keep the output well conditioned
        return self.Y


    def backward(self,DY):
        '''
        Backward-passes an input error gradient DY towards the input neurons of this sum pooling layer.

        Parameters
        ----------

        DY : numpy.ndarray
            an error gradient shaped same as the output array of forward, i.e. (N,Hy,Wy,Dy) with
            N = number of samples in the batch
            Hy = heigth of the output
            Wy = width of the output
            Dy = output depth = input depth


        Returns
        -------

        DX : numpy.ndarray
            the error gradient propagated towards the input

        '''

        # DY is of shape N, Hout, Wout, nfilters
        N,H,W,D = self.X.shape

        hpool,   wpool   = self.pool
        hstride, wstride = self.stride

        #assume the given pooling and stride parameters are carefully chosen.
<<<<<<< HEAD
        Hout = (H - hpool) // hstride + 1
        Wout = (W - wpool) // wstride + 1
=======
        Hout = int((H - hpool) / hstride + 1)
        Wout = int((W - wpool) / wstride + 1)
>>>>>>> 8fc6fe21

        normalizer = 1./np.sqrt(hpool * wpool)

        #distribute the gradient (1 * DY) towards across all contributing inputs evenly
        DX = np.zeros_like(self.X)
        for i in range(Hout):
            for j in range(Wout):
                DX[:,i*hstride:i*hstride+hpool: , j*wstride:j*wstride+wpool: , : ] += DY[:,i:i+1,j:j+1,:] * normalizer # normalizer to produce well-conditioned gradients
        return DX


    def clean(self):
        self.X = None
        self.Y = None

    def _simple_lrp_slow(self,R):
        '''
        LRP according to Eq(56) in DOI: 10.1371/journal.pone.0130140
        '''
        N,H,W,D = self.X.shape

        hpool,   wpool   = self.pool
        hstride, wstride = self.stride

        #assume the given pooling and stride parameters are carefully chosen.
<<<<<<< HEAD
        Hout = (H - hpool) // hstride + 1
        Wout = (W - wpool) // wstride + 1
=======
        Hout = int((H - hpool) / hstride + 1)
        Wout = int((W - wpool) / wstride + 1)
>>>>>>> 8fc6fe21

        Rx = np.zeros(self.X.shape)
        for i in range(Hout):
            for j in range(Wout):
                Z = self.X[:, i*hstride:i*hstride+hpool , j*wstride:j*wstride+wpool , : ] #input activations.
                Zs = Z.sum(axis=(1,2),keepdims=True)
                Zs += 1e-12*((Zs >= 0)*2-1) # add a weak numerical stabilizer to cushion an all-zero input

                Rx[:,i*hstride:i*hstride+hpool: , j*wstride:j*wstride+wpool: , : ] += (Z/Zs) * R[:,i:i+1,j:j+1,:]  #distribute relevance propoprtional to input activations per layer

        return Rx


    def _simple_lrp(self,R):
        '''
        LRP according to Eq(56) in DOI: 10.1371/journal.pone.0130140
        '''
        N,H,W,D = self.X.shape

        hpool,   wpool   = self.pool
        hstride, wstride = self.stride

        #assume the given pooling and stride parameters are carefully chosen.
        Hout = int((H - hpool) / hstride + 1)
        Wout = int((W - wpool) / wstride + 1)

        Rx = np.zeros(self.X.shape)
        normalizer = 1./np.sqrt(hpool*wpool)
        R_norm = R / (self.Y/normalizer + 1e-12*((self.Y/normalizer >= 0)*2 - 1.)) #factor in normalizer applied to Y in the forward pass


        for i in range(Hout):
            for j in range(Wout):
                Z = self.X[:, i*hstride:i*hstride+hpool , j*wstride:j*wstride+wpool , : ] #input activations.
                Rx[:,i*hstride:i*hstride+hpool: , j*wstride:j*wstride+wpool: , : ] += Z * (R_norm[:,i:i+1,j:j+1,:])

        return Rx


    def _flat_lrp(self,R):
        '''
        distribute relevance for each output evenly to the output neurons' receptive fields.
        '''
        N,H,W,D = self.X.shape

        hpool,   wpool   = self.pool
        hstride, wstride = self.stride

        #assume the given pooling and stride parameters are carefully chosen.
        Hout = int((H - hpool) / hstride + 1)
        Wout = int((W - wpool) / wstride + 1)

        Rx = np.zeros_like(self.X,dtype=np.float)

        for i in range(Hout):
            for j in range(Wout):
                Z = np.ones([N,hpool,wpool,D])
                Zs = Z.sum(axis=(1,2),keepdims=True)
                Rx[:,i*hstride:i*hstride+hpool , j*wstride:j*wstride+wpool,:] += (Z / Zs) * R[:,i:i+1,j:j+1,:]
        return Rx

    def _ww_lrp(self,R):
        '''
        due to uniform weights used for sum pooling (1), this method defaults to _flat_lrp(R)
        '''
        return self._flat_lrp(R)


    def _epsilon_lrp_slow(self,R,epsilon):
        '''
        LRP according to Eq(58) in DOI: 10.1371/journal.pone.0130140
        '''
        N,H,W,D = self.X.shape

        hpool,   wpool   = self.pool
        hstride, wstride = self.stride

        #assume the given pooling and stride parameters are carefully chosen.
        Hout = int((H - hpool) / hstride + 1)
        Wout = int((W - wpool) / wstride + 1)

        Rx = np.zeros(self.X.shape)
        for i in range(Hout):
            for j in range(Wout):
                Z = self.X[:, i*hstride:i*hstride+hpool , j*wstride:j*wstride+wpool , : ] #input activations.
                Zs = Z.sum(axis=(1,2),keepdims=True)
                Zs += epsilon*((Zs >= 0)*2-1) # add a epsilon stabilizer to cushion an all-zero input

                Rx[:,i*hstride:i*hstride+hpool: , j*wstride:j*wstride+wpool: , : ] += (Z/Zs) * R[:,i:i+1,j:j+1,:]  #distribute relevance propoprtional to input activations per layer

        return Rx


    def _epsilon_lrp(self,R,epsilon):
        '''
        LRP according to Eq(58) in DOI: 10.1371/journal.pone.0130140
        '''
        N,H,W,D = self.X.shape

        hpool,   wpool   = self.pool
        hstride, wstride = self.stride

        #assume the given pooling and stride parameters are carefully chosen.
        Hout = int((H - hpool) / hstride + 1)
        Wout = int((W - wpool) / wstride + 1)

        Rx = np.zeros(self.X.shape)
        normalizer = 1./np.sqrt(hpool*wpool) #factor in normalizer applied to Y in the forward pass
        R_norm = R / (self.Y/normalizer + epsilon*((self.Y >= 0)*2 - 1.))

        for i in range(Hout):
            for j in range(Wout):
                Z = self.X[:, i*hstride:i*hstride+hpool , j*wstride:j*wstride+wpool , : ] #input activations.
                Rx[:,i*hstride:i*hstride+hpool: , j*wstride:j*wstride+wpool: , : ] += Z * (R_norm[:,i:i+1,j:j+1,:])

        return Rx



    #def _epsilon_lrp(self,R,epsilon):
    #    return self._epsilon_lrp_slow(R,epsilon)





    # yes, we can do this. no, it will not make sense most of the time.  by default, _lrp_simple will be called. see line 152
    def _alphabeta_lrp_slow(self,R,alpha):
        '''
        LRP according to Eq(60) in DOI: 10.1371/journal.pone.0130140
        '''

        beta = 1-alpha

        N,H,W,D = self.X.shape

        hpool,   wpool   = self.pool
        hstride, wstride = self.stride

        #assume the given pooling and stride parameters are carefully chosen.
        Hout = int((H - hpool) / hstride + 1)
        Wout = int((W - wpool) / wstride + 1)

        #distribute the gradient towards across all inputs evenly
        Rx = np.zeros(self.X.shape)
        for i in range(Hout):
            for j in range(Wout):
                Z = self.X[:, i*hstride:i*hstride+hpool , j*wstride:j*wstride+wpool , : ] #input activations.

                if not alpha == 0:
                    Zp = Z * (Z > 0)
                    Zsp = Zp.sum(axis=(1,2),keepdims=True) + 1e-16 #zero division is quite likely in sum pooling layers when using the alpha-variant
                    Ralpha = alpha * (Zp/Zsp) * R[:,i:i+1,j:j+1,:]
                else:
                    Ralpha = 0

                if not beta == 0:
                    Zn = Z * (Z < 0)
                    Zsn = Zn.sum(axis=(1,2),keepdims=True) - 1e-16 #zero division is quite likely in sum pooling layers when using the alpha-variant
                    Rbeta = beta * (Zn/Zsn) * R[:,i:i+1,j:j+1,:]
                else:
                    Rbeta = 0

                Rx[:,i*hstride:i*hstride+hpool: , j*wstride:j*wstride+wpool: , : ] += Ralpha + Rbeta

        return Rx

    def _alphabeta_lrp(self, R, alpha):
        '''
        LRP according to Eq(60) in DOI: 10.1371/journal.pone.0130140
        '''

        beta = 1-alpha

        N,H,W,D = self.X.shape

        hpool,   wpool   = self.pool
        hstride, wstride = self.stride

        #assume the given pooling and stride parameters are carefully chosen.
        Hout = int((H - hpool) / hstride + 1)
        Wout = int((W - wpool) / wstride + 1)
        normalizer = 1./np.sqrt(hpool*wpool) #factor in normalizer applied to Y in the forward pass

        #distribute the gradient towards across all inputs evenly
        Rx = np.zeros(self.X.shape)
        for i in range(Hout):
            for j in range(Wout):
                Z = self.X[:, i*hstride:i*hstride+hpool , j*wstride:j*wstride+wpool , : ] #input activations.
                Zplus = Z > 0 #index mask of positive forward predictions

                if alpha * beta != 0 : #the general case: both parameters are not 0
                    Zp = Z * Zplus
                    Zsp = Zp.sum(axis=(1,2),keepdims=True)+ 1e-16

                    Zn = Z - Zp
                    Zsn = self.Y[:,i:i+1,j:j+1,:]/normalizer - Zsp - 1e-16

                    Rx[:,i*hstride:i*hstride+hpool: , j*wstride:j*wstride+wpool: , : ] += (alpha*(Zp/Zsp) + beta*Zn*(R[:,i:i+1,j:j+1,:]/Zsn))*R[:,i:i+1,j:j+1,:]

                elif alpha: #only alpha is not 0 -> alpha = 1, beta = 0
                    Zp = Z * Zplus
                    Zsp = Zp.sum(axis=(1,2),keepdims=True) + 1e-16
                    Rx[:,i*hstride:i*hstride+hpool: , j*wstride:j*wstride+wpool: , : ] += Zp*(R[:,i:i+1,j:j+1,:]/Zsp)

                elif beta: # only beta is not 0 -> alpha = 0, beta = 1
                    Zn = Z * np.invert(Zplus)
                    Zsn = Zn.sum(axis=(1,2),keepdims=True) - 1e-16
                    Rx[:,i*hstride:i*hstride+hpool: , j*wstride:j*wstride+wpool: , : ] += Zn*(R[:,i:i+1,j:j+1,:]/Zsn)

                else:
                    raise Exception('This case should never occur: alpha={}, beta={}.'.format(alpha, beta))

        return Rx<|MERGE_RESOLUTION|>--- conflicted
+++ resolved
@@ -12,15 +12,11 @@
 from .module import Module
 import numpy
 import numpy as np
-<<<<<<< HEAD
-from .module import Module
-=======
 import importlib.util as imp
 if imp.find_spec("cupy"):
     import cupy
     import cupy as np
 na = np.newaxis
->>>>>>> 8fc6fe21
 
 # -------------------------------
 # Sum Pooling layer
@@ -47,8 +43,6 @@
         self.pool = pool
         self.stride = stride
 
-<<<<<<< HEAD
-=======
     def to_cupy(self):
         global np
         assert imp.find_spec("cupy"), "module cupy not found."
@@ -66,7 +60,6 @@
         np = numpy
 
 
->>>>>>> 8fc6fe21
     def forward(self,X,*args,**kwargs):
         '''
         Realizes the forward pass of an input through the sum pooling layer.
@@ -135,13 +128,8 @@
         hstride, wstride = self.stride
 
         #assume the given pooling and stride parameters are carefully chosen.
-<<<<<<< HEAD
-        Hout = (H - hpool) // hstride + 1
-        Wout = (W - wpool) // wstride + 1
-=======
-        Hout = int((H - hpool) / hstride + 1)
-        Wout = int((W - wpool) / wstride + 1)
->>>>>>> 8fc6fe21
+        Hout = int((H - hpool) / hstride + 1)
+        Wout = int((W - wpool) / wstride + 1)
 
         normalizer = 1./np.sqrt(hpool * wpool)
 
@@ -167,13 +155,8 @@
         hstride, wstride = self.stride
 
         #assume the given pooling and stride parameters are carefully chosen.
-<<<<<<< HEAD
-        Hout = (H - hpool) // hstride + 1
-        Wout = (W - wpool) // wstride + 1
-=======
-        Hout = int((H - hpool) / hstride + 1)
-        Wout = int((W - wpool) / wstride + 1)
->>>>>>> 8fc6fe21
+        Hout = int((H - hpool) / hstride + 1)
+        Wout = int((W - wpool) / wstride + 1)
 
         Rx = np.zeros(self.X.shape)
         for i in range(Hout):
