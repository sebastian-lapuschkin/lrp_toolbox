--- conflicted
+++ resolved
@@ -61,13 +61,8 @@
         hstride, wstride = self.stride
 
         #assume the given pooling and stride parameters are carefully chosen.
-<<<<<<< HEAD
-        Hout = (H - hpool) // hstride + 1
-        Wout = (W - wpool) // wstride + 1
-=======
-        Hout = int((H - hpool) / hstride + 1)
-        Wout = int((W - wpool) / wstride + 1)
->>>>>>> 11fac956
+        Hout = int((H - hpool) / hstride + 1)
+        Wout = int((W - wpool) / wstride + 1)
 
         normalizer = 1./np.sqrt(hpool*wpool)
 
@@ -137,13 +132,8 @@
         hstride, wstride = self.stride
 
         #assume the given pooling and stride parameters are carefully chosen.
-<<<<<<< HEAD
         Hout = (H - hpool) // hstride + 1
         Wout = (W - wpool) // wstride + 1
-=======
-        Hout = int((H - hpool) / hstride + 1)
-        Wout = int((W - wpool) / wstride + 1)
->>>>>>> 11fac956
 
         Rx = np.zeros(self.X.shape)
         for i in range(Hout):
@@ -167,13 +157,8 @@
         hstride, wstride = self.stride
 
         #assume the given pooling and stride parameters are carefully chosen.
-<<<<<<< HEAD
-        Hout = (H - hpool) // hstride + 1
-        Wout = (W - wpool) // wstride + 1
-=======
-        Hout = int((H - hpool) / hstride + 1)
-        Wout = int((W - wpool) / wstride + 1)
->>>>>>> 11fac956
+        Hout = int((H - hpool) / hstride + 1)
+        Wout = int((W - wpool) / wstride + 1)
 
         Rx = np.zeros(self.X.shape)
         normalizer = 1./np.sqrt(hpool*wpool)
@@ -198,13 +183,8 @@
         hstride, wstride = self.stride
 
         #assume the given pooling and stride parameters are carefully chosen.
-<<<<<<< HEAD
-        Hout = (H - hpool) // hstride + 1
-        Wout = (W - wpool) // wstride + 1
-=======
-        Hout = int((H - hpool) / hstride + 1)
-        Wout = int((W - wpool) / wstride + 1)
->>>>>>> 11fac956
+        Hout = int((H - hpool) / hstride + 1)
+        Wout = int((W - wpool) / wstride + 1)
 
         Rx = np.zeros_like(self.X,dtype=np.float)
 
@@ -232,13 +212,8 @@
         hstride, wstride = self.stride
 
         #assume the given pooling and stride parameters are carefully chosen.
-<<<<<<< HEAD
-        Hout = (H - hpool) // hstride + 1
-        Wout = (W - wpool) // wstride + 1
-=======
-        Hout = int((H - hpool) / hstride + 1)
-        Wout = int((W - wpool) / wstride + 1)
->>>>>>> 11fac956
+        Hout = int((H - hpool) / hstride + 1)
+        Wout = int((W - wpool) / wstride + 1)
 
         Rx = np.zeros(self.X.shape)
         for i in range(Hout):
@@ -262,13 +237,8 @@
         hstride, wstride = self.stride
 
         #assume the given pooling and stride parameters are carefully chosen.
-<<<<<<< HEAD
-        Hout = (H - hpool) // hstride + 1
-        Wout = (W - wpool) // wstride + 1
-=======
-        Hout = int((H - hpool) / hstride + 1)
-        Wout = int((W - wpool) / wstride + 1)
->>>>>>> 11fac956
+        Hout = int((H - hpool) / hstride + 1)
+        Wout = int((W - wpool) / wstride + 1)
 
         Rx = np.zeros(self.X.shape)
         normalizer = 1./np.sqrt(hpool*wpool) #factor in normalizer applied to Y in the forward pass
@@ -304,13 +274,8 @@
         hstride, wstride = self.stride
 
         #assume the given pooling and stride parameters are carefully chosen.
-<<<<<<< HEAD
-        Hout = (H - hpool) // hstride + 1
-        Wout = (W - wpool) // wstride + 1
-=======
-        Hout = int((H - hpool) / hstride + 1)
-        Wout = int((W - wpool) / wstride + 1)
->>>>>>> 11fac956
+        Hout = int((H - hpool) / hstride + 1)
+        Wout = int((W - wpool) / wstride + 1)
 
         #distribute the gradient towards across all inputs evenly
         Rx = np.zeros(self.X.shape)
@@ -349,13 +314,8 @@
         hstride, wstride = self.stride
 
         #assume the given pooling and stride parameters are carefully chosen.
-<<<<<<< HEAD
-        Hout = (H - hpool) // hstride + 1
-        Wout = (W - wpool) // wstride + 1
-=======
-        Hout = int((H - hpool) / hstride + 1)
-        Wout = int((W - wpool) / wstride + 1)
->>>>>>> 11fac956
+        Hout = int((H - hpool) / hstride + 1)
+        Wout = int((W - wpool) / wstride + 1)
         normalizer = 1./np.sqrt(hpool*wpool) #factor in normalizer applied to Y in the forward pass
 
         #distribute the gradient towards across all inputs evenly
