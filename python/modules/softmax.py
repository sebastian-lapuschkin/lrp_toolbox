'''
@author: Sebastian Lapuschkin
@author: Gregoire Montavon
@maintainer: Sebastian Lapuschkin
@contact: sebastian.lapuschkin@hhi.fraunhofer.de, wojciech.samek@hhi.fraunhofer.de
@date: 14.08.2015
@version: 1.2+
@copyright: Copyright (c)  2015-2017, Sebastian Lapuschkin, Alexander Binder, Gregoire Montavon, Klaus-Robert Mueller, Wojciech Samek
@license : BSD-2-Clause
'''

from .module import Module
import numpy
import numpy as np
<<<<<<< HEAD
from .module import Module
=======
import importlib.util as imp
if imp.find_spec("cupy"):
    import cupy
    import cupy as np
na = np.newaxis
>>>>>>> 8fc6fe21

# -------------------------------
# Softmax layer
# -------------------------------
class SoftMax(Module):
    '''
    Softmax Layer
    '''

    def __init__(self):
        Module.__init__(self)

<<<<<<< HEAD
=======
    def to_cupy(self):
        global np
        assert imp.find_spec("cupy"), "module cupy not found."
        if hasattr(self, 'X') and self.X is not None: self.X = cupy.array(self.X)
        if hasattr(self, 'Y') and self.Y is not None: self.Y = cupy.array(self.Y)
        np = cupy

    def to_numpy(self):
        global np
        if not imp.find_spec("cupy"):
            pass #nothing to do if there is no cupy. model should exist as numpy arrays
        else:
            if hasattr(self, 'X') and self.X is not None: self.X = cupy.asnumpy(self.X)
            if hasattr(self, 'Y') and self.Y is not None: self.Y = cupy.asnumpy(self.Y)
            np = numpy

>>>>>>> 8fc6fe21
    def forward(self,X,*args,**kwargs):
        self.X = X
        self.Y = np.exp(X) / np.exp(X).sum(axis=1,keepdims=True)
        return self.Y

    def lrp(self,R,*args,**kwargs):
        # just propagate R further down.
        # makes sure subroutines never get called.
        #return R*self.X
        return R

    def clean(self):
        self.X = None
        self.Y = None<|MERGE_RESOLUTION|>--- conflicted
+++ resolved
@@ -12,15 +12,11 @@
 from .module import Module
 import numpy
 import numpy as np
-<<<<<<< HEAD
-from .module import Module
-=======
 import importlib.util as imp
 if imp.find_spec("cupy"):
     import cupy
     import cupy as np
 na = np.newaxis
->>>>>>> 8fc6fe21
 
 # -------------------------------
 # Softmax layer
@@ -33,8 +29,6 @@
     def __init__(self):
         Module.__init__(self)
 
-<<<<<<< HEAD
-=======
     def to_cupy(self):
         global np
         assert imp.find_spec("cupy"), "module cupy not found."
@@ -51,7 +45,6 @@
             if hasattr(self, 'Y') and self.Y is not None: self.Y = cupy.asnumpy(self.Y)
             np = numpy
 
->>>>>>> 8fc6fe21
     def forward(self,X,*args,**kwargs):
         self.X = X
         self.Y = np.exp(X) / np.exp(X).sum(axis=1,keepdims=True)
