'''
@author: Sebastian Lapuschkin
@author: Gregoire Montavon
@maintainer: Sebastian Lapuschkin
@contact: sebastian.lapuschkin@hhi.fraunhofer.de, wojciech.samek@hhi.fraunhofer.de
@date: 20.10.2015
@version: 1.2+
@copyright: Copyright (c)  2015-2017, Sebastian Lapuschkin, Alexander Binder, Gregoire Montavon, Klaus-Robert Mueller, Wojciech Samek
@license : BSD-2-Clause
'''

from .module import Module
import numpy
import numpy as np
<<<<<<< HEAD
from .module import Module
=======
import importlib.util as imp
if imp.find_spec("cupy"):
    import cupy
    import cupy as np
na = np.newaxis
>>>>>>> 8fc6fe21

# -------------------------------
# Max Pooling layer
# -------------------------------

class MaxPool(Module):
    def __init__(self,pool=(2,2),stride=(2,2)):
        '''
        Constructor for the max pooling layer object

        Parameters
        ----------

        pool : tuple (h,w)
            the size of the pooling mask in vertical (h) and horizontal (w) direction

        stride : tuple (h,w)
            the vertical (h) and horizontal (w) step sizes between filter applications.
        '''

        Module.__init__(self)

        self.pool = pool
        self.stride = stride

    def to_cupy(self):
        global np
        assert imp.find_spec("cupy"), "module cupy not found."
        if hasattr(self, 'X') and self.X is not None: self.X = cupy.array(self.X)
        if hasattr(self, 'Y') and self.Y is not None: self.Y = cupy.array(self.Y)
        np = cupy

<<<<<<< HEAD
=======
    def to_numpy(self):
        global np
        if not imp.find_spec("cupy"):
            pass #nothing to do if there is no cupy. model should exist as numpy arrays
        else:
            if hasattr(self, 'X') and self.X is not None: self.X = cupy.asnumpy(self.X)
            if hasattr(self, 'Y') and self.Y is not None: self.Y = cupy.asnumpy(self.Y)
            np = numpy


>>>>>>> 8fc6fe21
    def forward(self,X,*args,**kwargs):
        '''
        Realizes the forward pass of an input through the max pooling layer.

        Parameters
        ----------
        X : numpy.ndarray
            a network input, shaped (N,H,W,D), with
            N = batch size
            H, W, D = input size in heigth, width, depth

        Returns
        -------
        Y : numpy.ndarray
            the max-pooled outputs, reduced in size due to given stride and pooling size
        '''

        self.X = X
        N,H,W,D = X.shape

        hpool,   wpool   = self.pool
        hstride, wstride = self.stride

        #assume the given pooling and stride parameters are carefully chosen.
        Hout = (H - hpool) // hstride + 1
        Wout = (W - wpool) // wstride + 1

        #initialize pooled output
        self.Y = np.zeros((N,Hout,Wout,D))

        for i in range(Hout):
            for j in range(Wout):
                self.Y[:,i,j,:] = X[:, i*hstride:i*hstride+hpool: , j*wstride:j*wstride+wpool: , : ].max(axis=(1,2))
        return self.Y


    def backward(self,DY):
        '''
        Backward-passes an input error gradient DY towards the domintly ativating neurons of this max pooling layer.

        Parameters
        ----------

        DY : numpy.ndarray
            an error gradient shaped same as the output array of forward, i.e. (N,Hy,Wy,Dy) with
            N = number of samples in the batch
            Hy = heigth of the output
            Wy = width of the output
            Dy = output depth = input depth


        Returns
        -------

        DX : numpy.ndarray
            the error gradient propagated towards the input

        '''

        N,H,W,D = self.X.shape

        hpool,   wpool   = self.pool
        hstride, wstride = self.stride

        #assume the given pooling and stride parameters are carefully chosen.
        Hout = (H - hpool) // hstride + 1
        Wout = (W - wpool) // wstride + 1

        #distribute the gradient towards the max activation(s)
        #the max activation value is already known via self.Y
        DX = np.zeros_like(self.X,dtype=np.float)
        for i in range(Hout):
            for j in range(Wout):
                DX[:,i*hstride:i*hstride+hpool , j*wstride:j*wstride+wpool,:] += DY[:,i:i+1,j:j+1,:] * (self.Y[:,i:i+1,j:j+1,:] == self.X[:, i*hstride:i*hstride+hpool , j*wstride:j*wstride+wpool , : ])
        return DX


    def clean(self):
        self.X = None
        self.Y = None




    def _simple_lrp_slow(self,R):
        N,H,W,D = self.X.shape

        hpool,   wpool   = self.pool
        hstride, wstride = self.stride

        #assume the given pooling and stride parameters are carefully chosen.
        Hout = (H - hpool) // hstride + 1
        Wout = (W - wpool) // wstride + 1

        Rx = np.zeros_like(self.X,dtype=np.float)

        for i in range(Hout):
            for j in range(Wout):
                Z = self.Y[:,i:i+1,j:j+1,:] == self.X[:, i*hstride:i*hstride+hpool , j*wstride:j*wstride+wpool , : ]
                Zs = Z.sum(axis=(1,2),keepdims=True,dtype=np.float) #thanks user wodtko for reporting this bug/fix
                Rx[:,i*hstride:i*hstride+hpool , j*wstride:j*wstride+wpool,:] += (Z / Zs) * R[:,i:i+1,j:j+1,:]
        return Rx


    def _simple_lrp(self,R):
        return self._simple_lrp_slow(R)

    def _flat_lrp(self,R):
        '''
        distribute relevance for each output evenly to the output neurons' receptive fields.
        '''
        N,H,W,D = self.X.shape

        hpool,   wpool   = self.pool
        hstride, wstride = self.stride

        #assume the given pooling and stride parameters are carefully chosen.
        Hout = (H - hpool) // hstride + 1
        Wout = (W - wpool) // wstride + 1

        Rx = np.zeros_like(self.X,dtype=np.float)

        for i in range(Hout):
            for j in range(Wout):
                Z = np.ones([N,hpool,wpool,D])
                Zs = Z.sum(axis=(1,2),keepdims=True)
                Rx[:,i*hstride:i*hstride+hpool , j*wstride:j*wstride+wpool,:] += (Z / Zs) * R[:,i:i+1,j:j+1,:]
        return Rx

    def _ww_lrp(self,R):
        '''
        There are no weights to use. default to _flat_lrp(R)
        '''
        return self._flat_lrp(R)

    def _epsilon_lrp(self,R,epsilon):
        '''
        Since there is only one (or several equally strong) dominant activations, default to _simple_lrp
        '''
        return self._simple_lrp(R)

    def _alphabeta_lrp(self,R,alpha):
        '''
        Since there is only one (or several equally strong) dominant activations, default to _simple_lrp
        '''
        return self._simple_lrp(R)<|MERGE_RESOLUTION|>--- conflicted
+++ resolved
@@ -12,15 +12,11 @@
 from .module import Module
 import numpy
 import numpy as np
-<<<<<<< HEAD
-from .module import Module
-=======
 import importlib.util as imp
 if imp.find_spec("cupy"):
     import cupy
     import cupy as np
 na = np.newaxis
->>>>>>> 8fc6fe21
 
 # -------------------------------
 # Max Pooling layer
@@ -53,8 +49,6 @@
         if hasattr(self, 'Y') and self.Y is not None: self.Y = cupy.array(self.Y)
         np = cupy
 
-<<<<<<< HEAD
-=======
     def to_numpy(self):
         global np
         if not imp.find_spec("cupy"):
@@ -65,7 +59,6 @@
             np = numpy
 
 
->>>>>>> 8fc6fe21
     def forward(self,X,*args,**kwargs):
         '''
         Realizes the forward pass of an input through the max pooling layer.
