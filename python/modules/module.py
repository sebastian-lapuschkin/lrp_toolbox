'''
@author: Sebastian Lapuschkin
@author: Gregoire Montavon
@maintainer: Sebastian Lapuschkin
@contact: sebastian.lapuschkin@hhi.fraunhofer.de, wojciech.samek@hhi.fraunhofer.de
@date: 14.08.2015
@version: 1.2+
@copyright: Copyright (c)  2015-2017, Sebastian Lapuschkin, Alexander Binder, Gregoire Montavon, Klaus-Robert Mueller, Wojciech Samek
@license : BSD-2-Clause
'''

# -------------------------------
# Modules for the neural network
# -------------------------------
class Module:
    '''
    Superclass for all computation layer implementations
    '''

    def __init__(self):
        ''' The constructor '''

        #values for presetting lrp decomposition parameters per layer
        self.lrp_var = None
        self.lrp_param = 1.

    def backward(self,DY):
        ''' backward passes the error gradient DY to the input neurons '''
        return DY

    def train(self, X, Y, *args, **kwargs):
        ''' implements (currently in modules.Sequential only) a simple training routine '''

    def forward(self,X,lrp_aware=False):
        ''' forward passes the input data X to the layer's output neurons.
<<<<<<< HEAD
        
=======

>>>>>>> 8fc6fe21
        Parameters
        ----------

        X : numpy.ndarray
<<<<<<< HEAD
            the input activations for this layer, shaped [batchsize, ...] 
=======
            the input activations for this layer, shaped [batchsize, ...]
>>>>>>> 8fc6fe21

        lrp_aware : bool
            controls whether the forward pass is to be computed with awareness for multiple following
            LRP calls. this will sacrifice speed in the forward pass but will save time if multiple LRP
            calls will follow for the current X, e.g. wit different parameter settings or for multiple
            target classes.
<<<<<<< HEAD
        
=======

>>>>>>> 8fc6fe21
        '''
        return X

    def update(self, lrate):
        ''' update should implement the layer parameter updating step '''
        pass

    def clean(self):
        ''' clean can be used to remove any temporary variables from the layer, e.g. just before serializing the layer object'''
        pass



    def set_lrp_parameters(self,lrp_var=None,param=None):
        ''' pre-sets lrp parameters to use for this layer. see the documentation of Module.lrp for details '''
        self.lrp_var = lrp_var
        self.lrp_param = param

    def lrp(self,R, lrp_var=None,param=None):
        '''
        Performs LRP by calling subroutines, depending on lrp_var and param or
        preset values specified via Module.set_lrp_parameters(lrp_var,lrp_param)

        If lrp parameters have been pre-specified (per layer), the corresponding decomposition
        will be applied during a call of lrp().

        Specifying lrp parameters explicitly when calling lrp(), e.g. net.lrp(R,lrp_var='alpha',param=2.),
        will override the preset values for the current call.

        How to use:

        net.forward(X) #forward feed some data you wish to explain to populat the net.

        then either:

        net.lrp() #to perform the naive approach to lrp implemented in _simple_lrp for each layer

        or:

        for m in net.modules:
            m.set_lrp_parameters(...)
        net.lrp() #to preset a lrp configuration to each layer in the net

        or:

        net.lrp(somevariantname,someparameter) # to explicitly call the specified parametrization for all layers (where applicable) and override any preset configurations.

        Parameters
        ----------

        R : numpy.ndarray
            relevance input for LRP.
            should be of the same shape as the previously produced output by <Module>.forward

        lrp_var : str
            either 'none' or 'simple' or None for standard LRP ,
            'slow' or 'simple_slow' for the explicit implementation of LRP,
            'epsilon' for an added epsilon slack in the denominator,
            'epsilon_slow' for the explicit implementation of the epsilon stabilized variant
            'alphabeta' or 'alpha' for weighting positive and negative contributions separately. param specifies alpha with alpha + beta = 1
            'flat' projects an upper layer neuron's relevance uniformly over its receptive field.
            'ww' or 'w^2' only considers the square weights w_ij^2 as qantities to distribute relevances with.

        param : double
            the respective parameter for the lrp method of choice

        Returns
        -------
        R : the backward-propagated relevance scores.
            shaped identically to the previously processed inputs in <Module>.forward
        '''

        if lrp_var is None and param is None:
            # module.lrp(R) has been called without further parameters.
            # set default values / preset values
            lrp_var = self.lrp_var
            param = self.lrp_param

        if lrp_var is None or lrp_var.lower() == 'none' or lrp_var.lower() == 'simple':
            return self._simple_lrp(R)
        elif lrp_var.lower() == 'slow' or lrp_var.lower() == 'simple_slow':
            return self._simple_lrp_slow(R)

        elif lrp_var.lower() == 'flat':
            return self._flat_lrp(R)
        elif lrp_var.lower() == 'ww' or lrp_var.lower() == 'w^2':
            return self._ww_lrp(R)

        elif lrp_var.lower() == 'epsilon':
            return self._epsilon_lrp(R,param)
        elif lrp_var.lower() == 'epsilon_slow':
            return self._epsilon_lrp_slow(R,param)

        elif lrp_var.lower() == 'alphabeta' or lrp_var.lower() == 'alpha':
            return self._alphabeta_lrp(R,param)
        elif lrp_var.lower() == 'alphabeta_slow' or lrp_var.lower() == 'alpha_slow':
            return self._alphabeta_lrp_slow(R,param)

        else:
            raise Exception('Unknown lrp variant {}'.format(lrp_var))


    # ---------------------------------------------------------
    # Methods below should be implemented by inheriting classes
    # ---------------------------------------------------------

    def _simple_lrp(self,R):
        raise NotImplementedError('_simple_lrp missing in ' + self.__class__.__name__)

    def _simple_lrp_slow(self,R):
        raise NotImplementedError('_simple_lrp_slow missing in ' + self.__class__.__name__)

    def _simple_lrp_slow(self,R):
        raise NotImplementedError()

    def _flat_lrp(self,R):
        raise NotImplementedError('_flat_lrp missing in ' + self.__class__.__name__)

    def _ww_lrp(self,R):
        raise NotImplementedError('_ww_lrp missing in ' + self.__class__.__name__)

    def _epsilon_lrp(self,R,param):
        raise NotImplementedError('_epsilon_lrp missing in ' + self.__class__.__name__)

    def _epsilon_lrp_slow(self,R,param):
        raise NotImplementedError('_epsilon_lrp_slow missing in ' + self.__class__.__name__)

    def _epsilon_lrp_slow(self,R,param):
        raise NotImplementedError()

    def _alphabeta_lrp(self,R,param):
<<<<<<< HEAD
        raise NotImplementedError()

    def _alphabeta_lrp_slow(self,R,param):
        raise NotImplementedError()
=======
        raise NotImplementedError('_alphabeta_lrp missing in ' + self.__class__.__name__)

    def _alphabeta_lrp_slow(self,R,param):
        raise NotImplementedError('_alphabeta_lrp_slow missing in ' + self.__class__.__name__)

    def to_cupy(self):
        raise NotImplementedError('to_cupy missing in ' + self.__class__.__name__)

    def to_numpy(self):
        raise NotImplementedError('to_numpy missing in ' + self.__class__.__name__)
>>>>>>> 8fc6fe21
<|MERGE_RESOLUTION|>--- conflicted
+++ resolved
@@ -33,31 +33,19 @@
 
     def forward(self,X,lrp_aware=False):
         ''' forward passes the input data X to the layer's output neurons.
-<<<<<<< HEAD
-        
-=======
 
->>>>>>> 8fc6fe21
         Parameters
         ----------
 
         X : numpy.ndarray
-<<<<<<< HEAD
-            the input activations for this layer, shaped [batchsize, ...] 
-=======
             the input activations for this layer, shaped [batchsize, ...]
->>>>>>> 8fc6fe21
 
         lrp_aware : bool
             controls whether the forward pass is to be computed with awareness for multiple following
             LRP calls. this will sacrifice speed in the forward pass but will save time if multiple LRP
             calls will follow for the current X, e.g. wit different parameter settings or for multiple
             target classes.
-<<<<<<< HEAD
-        
-=======
 
->>>>>>> 8fc6fe21
         '''
         return X
 
@@ -170,9 +158,6 @@
     def _simple_lrp_slow(self,R):
         raise NotImplementedError('_simple_lrp_slow missing in ' + self.__class__.__name__)
 
-    def _simple_lrp_slow(self,R):
-        raise NotImplementedError()
-
     def _flat_lrp(self,R):
         raise NotImplementedError('_flat_lrp missing in ' + self.__class__.__name__)
 
@@ -185,16 +170,7 @@
     def _epsilon_lrp_slow(self,R,param):
         raise NotImplementedError('_epsilon_lrp_slow missing in ' + self.__class__.__name__)
 
-    def _epsilon_lrp_slow(self,R,param):
-        raise NotImplementedError()
-
     def _alphabeta_lrp(self,R,param):
-<<<<<<< HEAD
-        raise NotImplementedError()
-
-    def _alphabeta_lrp_slow(self,R,param):
-        raise NotImplementedError()
-=======
         raise NotImplementedError('_alphabeta_lrp missing in ' + self.__class__.__name__)
 
     def _alphabeta_lrp_slow(self,R,param):
@@ -204,5 +180,4 @@
         raise NotImplementedError('to_cupy missing in ' + self.__class__.__name__)
 
     def to_numpy(self):
-        raise NotImplementedError('to_numpy missing in ' + self.__class__.__name__)
->>>>>>> 8fc6fe21
+        raise NotImplementedError('to_numpy missing in ' + self.__class__.__name__)