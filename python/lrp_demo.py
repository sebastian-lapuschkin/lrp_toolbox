<<<<<<< HEAD
'''
@author: Sebastian Lapuschkin
@maintainer: Sebastian Lapuschkin
@contact: sebastian.lapuschkin@hhi.fraunhofer.de, wojciech.samek@hhi.fraunhofer.de
@date: 14.08.2015
@version: 1.0
@copyright: Copyright (c)  2015-2017, Sebastian Lapuschkin, Alexander Binder, Gregoire Montavon, Klaus-Robert Mueller, Wojciech Samek
@license : BSD-2-Clause

The purpose of this module is to demonstrate the process of obtaining pixel-wise explanations for given data points at hand of the MNIST hand written digit data set.

The module first loads a pre-trained neural network model and the MNIST test set with labels and transforms the data such that each pixel value is within the range of [-1 1].
The data is then randomly permuted and for the first 10 samples due to the permuted order, a prediction is computed by the network, which is then as a next step explained
by attributing relevance values to each of the input pixels.

finally, the resulting heatmap is rendered as an image and (over)written out to disk and displayed.
'''


import matplotlib.pyplot as plt
import numpy as np ; na = np.newaxis

import model_io
import data_io
import render

#load a neural network, as well as the MNIST test data and some labels
nn = model_io.read('../models/MNIST/long-rect.nn') # 99.17% prediction accuracy
X = data_io.read('../data/MNIST/test_images.npy')
Y = data_io.read('../data/MNIST/test_labels.npy')

# transfer pixel values from [0 255] to [-1 1] to satisfy the expected input / training paradigm of the model
X =  X / 127.5 - 1

# transform numeric class labels to vector indicator for uniformity. assume presence of all classes within the label set
I = Y[:,0].astype(int)
Y = np.zeros([X.shape[0],np.unique(Y).size])
Y[np.arange(Y.shape[0]),I] = 1

#permute data order for demonstration. or not. your choice.
I = np.arange(X.shape[0])
#I = np.random.permutation(I)

#predict and perform LRP for the 10 first samples
for i in I[:10]:
    x = X[na,i,:]

    #forward pass and prediction
    ypred = nn.forward(x)
    print('True Class:     ', np.argmax(Y[i]))
    print('Predicted Class:', np.argmax(ypred),'\n')


    #compute first layer relevance according to prediction
    #R = nn.lrp(ypred)                   #as Eq(56) from DOI: 10.1371/journal.pone.0130140
    R = nn.lrp(ypred,'epsilon',0.01)    #as Eq(58) from DOI: 10.1371/journal.pone.0130140
    #R = nn.lrp(ypred,'alphabeta',2)    #as Eq(60) from DOI: 10.1371/journal.pone.0130140


    #R = nn.lrp(Y[na,i]) #compute first layer relevance according to the true class label


    '''
    yselect = 3
    yselect = (np.arange(Y.shape[1])[na,:] == yselect)*1.
    R = nn.lrp(yselect) #compute first layer relvance for an arbitrarily selected class
    '''

    #undo input normalization for digit drawing. get it back to range [0,1] per pixel
    x = (x+1.)/2.

    #render input and heatmap as rgb images
    digit = render.digit_to_rgb(x, scaling = 3)
    hm = render.hm_to_rgb(R, X = x, scaling = 3, sigma = 2)
    digit_hm = render.save_image([digit,hm],'../heatmap.png')
    data_io.write(R,'../heatmap.npy')

    #display the image as written to file
    plt.imshow(digit_hm, interpolation = 'none')
    plt.axis('off')
    plt.show()


#note that modules.Sequential allows for batch processing inputs
'''
x = X[:10,:]
y = nn.forward(x)
R = nn.lrp(y)
data_io.write(R,'../Rbatch.npy')
'''
=======
'''
@author: Sebastian Lapuschkin
@maintainer: Sebastian Lapuschkin
@contact: sebastian.lapuschkin@hhi.fraunhofer.de, wojciech.samek@hhi.fraunhofer.de
@date: 14.08.2015
@version: 1.0
@copyright: Copyright (c)  2015-2017, Sebastian Lapuschkin, Alexander Binder, Gregoire Montavon, Klaus-Robert Mueller, Wojciech Samek
@license : BSD-2-Clause

The purpose of this module is to demonstrate the process of obtaining pixel-wise explanations for given data points at hand of the MNIST hand written digit data set.

The module first loads a pre-trained neural network model and the MNIST test set with labels and transforms the data such that each pixel value is within the range of [-1 1].
The data is then randomly permuted and for the first 10 samples due to the permuted order, a prediction is computed by the network, which is then as a next step explained
by attributing relevance values to each of the input pixels.

finally, the resulting heatmap is rendered as an image and (over)written out to disk and displayed.
'''


import matplotlib.pyplot as plt
import time
import numpy
import numpy as np
import importlib.util as imp
if imp.find_spec("cupy"): #use cupy for GPU support if available
    import cupy
    import cupy as np
na = np.newaxis

import model_io
import data_io
import render

#load a neural network, as well as the MNIST test data and some labels
nn = model_io.read('../models/MNIST/long-tanh.nn') # 99.16% prediction accuracy
nn.drop_softmax_output_layer() #drop softnax output layer for analyses

X = data_io.read('../data/MNIST/test_images.npy')
Y = data_io.read('../data/MNIST/test_labels.npy')

# transfer pixel values from [0 255] to [-1 1] to satisfy the expected input / training paradigm of the model
X =  X / 127.5 - 1

# transform numeric class labels to vector indicator for uniformity. assume presence of all classes within the label set
I = Y[:,0].astype(int)
Y = np.zeros([X.shape[0],np.unique(Y).size])
Y[np.arange(Y.shape[0]),I] = 1

acc = np.mean(np.argmax(nn.forward(X), axis=1) == np.argmax(Y, axis=1))
if not np == numpy: # np=cupy
    acc = np.asnumpy(acc)
print('model test accuracy is: {:0.4f}'.format(acc))

#permute data order for demonstration. or not. your choice.
I = np.arange(X.shape[0])
#I = np.random.permutation(I)


#predict and perform LRP for the 10 first samples
for i in I[:10]:
    x = X[na,i,:]

    #forward pass and prediction
    ypred = nn.forward(x)
    print('True Class:     ', np.argmax(Y[i]))
    print('Predicted Class:', np.argmax(ypred),'\n')

    #prepare initial relevance to reflect the model's dominant prediction (ie depopulate non-dominant output neurons)
    mask = np.zeros_like(ypred)
    mask[:,np.argmax(ypred)] = 1
    Rinit = ypred*mask

    #compute first layer relevance according to prediction
    #R = nn.lrp(Rinit)                   #as Eq(56) from DOI: 10.1371/journal.pone.0130140
    R = nn.lrp(Rinit,'epsilon',0.01)    #as Eq(58) from DOI: 10.1371/journal.pone.0130140
    #R = nn.lrp(Rinit,'alphabeta',2)    #as Eq(60) from DOI: 10.1371/journal.pone.0130140


    #R = nn.lrp(ypred*Y[na,i]) #compute first layer relevance according to the true class label
    '''
    yselect = 3
    yselect = (np.arange(Y.shape[1])[na,:] == yselect)*1.
    R = nn.lrp(ypred*yselect) #compute first layer relvance for an arbitrarily selected class
    '''

    #undo input normalization for digit drawing. get it back to range [0,1] per pixel
    x = (x+1.)/2.

    if not np == numpy: # np=cupy
        x = np.asnumpy(x)
        R = np.asnumpy(R)

    #render input and heatmap as rgb images
    digit = render.digit_to_rgb(x, scaling = 3)
    hm = render.hm_to_rgb(R, X = x, scaling = 3, sigma = 2)
    digit_hm = render.save_image([digit,hm],'../heatmap.png')
    data_io.write(R,'../heatmap.npy')

    #display the image as written to file
    plt.imshow(digit_hm, interpolation = 'none')
    plt.axis('off')
    plt.show()


#note that modules.Sequential allows for batch processing inputs
if True:
    N = 256
    t_start = time.time()
    x = X[:N,...]
    y = nn.forward(x)
    R = nn.lrp(y)
    data_io.write(R,'../Rbatch.npy')
    print('Computation of {} heatmaps using {} in {:.3f}s'.format(N, np.__name__, time.time() - t_start))

>>>>>>> 8fc6fe21
<|MERGE_RESOLUTION|>--- conflicted
+++ resolved
@@ -1,207 +1,114 @@
-<<<<<<< HEAD
-'''
-@author: Sebastian Lapuschkin
-@maintainer: Sebastian Lapuschkin
-@contact: sebastian.lapuschkin@hhi.fraunhofer.de, wojciech.samek@hhi.fraunhofer.de
-@date: 14.08.2015
-@version: 1.0
-@copyright: Copyright (c)  2015-2017, Sebastian Lapuschkin, Alexander Binder, Gregoire Montavon, Klaus-Robert Mueller, Wojciech Samek
-@license : BSD-2-Clause
-
-The purpose of this module is to demonstrate the process of obtaining pixel-wise explanations for given data points at hand of the MNIST hand written digit data set.
-
-The module first loads a pre-trained neural network model and the MNIST test set with labels and transforms the data such that each pixel value is within the range of [-1 1].
-The data is then randomly permuted and for the first 10 samples due to the permuted order, a prediction is computed by the network, which is then as a next step explained
-by attributing relevance values to each of the input pixels.
-
-finally, the resulting heatmap is rendered as an image and (over)written out to disk and displayed.
-'''
-
-
-import matplotlib.pyplot as plt
-import numpy as np ; na = np.newaxis
-
-import model_io
-import data_io
-import render
-
-#load a neural network, as well as the MNIST test data and some labels
-nn = model_io.read('../models/MNIST/long-rect.nn') # 99.17% prediction accuracy
-X = data_io.read('../data/MNIST/test_images.npy')
-Y = data_io.read('../data/MNIST/test_labels.npy')
-
-# transfer pixel values from [0 255] to [-1 1] to satisfy the expected input / training paradigm of the model
-X =  X / 127.5 - 1
-
-# transform numeric class labels to vector indicator for uniformity. assume presence of all classes within the label set
-I = Y[:,0].astype(int)
-Y = np.zeros([X.shape[0],np.unique(Y).size])
-Y[np.arange(Y.shape[0]),I] = 1
-
-#permute data order for demonstration. or not. your choice.
-I = np.arange(X.shape[0])
-#I = np.random.permutation(I)
-
-#predict and perform LRP for the 10 first samples
-for i in I[:10]:
-    x = X[na,i,:]
-
-    #forward pass and prediction
-    ypred = nn.forward(x)
-    print('True Class:     ', np.argmax(Y[i]))
-    print('Predicted Class:', np.argmax(ypred),'\n')
-
-
-    #compute first layer relevance according to prediction
-    #R = nn.lrp(ypred)                   #as Eq(56) from DOI: 10.1371/journal.pone.0130140
-    R = nn.lrp(ypred,'epsilon',0.01)    #as Eq(58) from DOI: 10.1371/journal.pone.0130140
-    #R = nn.lrp(ypred,'alphabeta',2)    #as Eq(60) from DOI: 10.1371/journal.pone.0130140
-
-
-    #R = nn.lrp(Y[na,i]) #compute first layer relevance according to the true class label
-
-
-    '''
-    yselect = 3
-    yselect = (np.arange(Y.shape[1])[na,:] == yselect)*1.
-    R = nn.lrp(yselect) #compute first layer relvance for an arbitrarily selected class
-    '''
-
-    #undo input normalization for digit drawing. get it back to range [0,1] per pixel
-    x = (x+1.)/2.
-
-    #render input and heatmap as rgb images
-    digit = render.digit_to_rgb(x, scaling = 3)
-    hm = render.hm_to_rgb(R, X = x, scaling = 3, sigma = 2)
-    digit_hm = render.save_image([digit,hm],'../heatmap.png')
-    data_io.write(R,'../heatmap.npy')
-
-    #display the image as written to file
-    plt.imshow(digit_hm, interpolation = 'none')
-    plt.axis('off')
-    plt.show()
-
-
-#note that modules.Sequential allows for batch processing inputs
-'''
-x = X[:10,:]
-y = nn.forward(x)
-R = nn.lrp(y)
-data_io.write(R,'../Rbatch.npy')
-'''
-=======
-'''
-@author: Sebastian Lapuschkin
-@maintainer: Sebastian Lapuschkin
-@contact: sebastian.lapuschkin@hhi.fraunhofer.de, wojciech.samek@hhi.fraunhofer.de
-@date: 14.08.2015
-@version: 1.0
-@copyright: Copyright (c)  2015-2017, Sebastian Lapuschkin, Alexander Binder, Gregoire Montavon, Klaus-Robert Mueller, Wojciech Samek
-@license : BSD-2-Clause
-
-The purpose of this module is to demonstrate the process of obtaining pixel-wise explanations for given data points at hand of the MNIST hand written digit data set.
-
-The module first loads a pre-trained neural network model and the MNIST test set with labels and transforms the data such that each pixel value is within the range of [-1 1].
-The data is then randomly permuted and for the first 10 samples due to the permuted order, a prediction is computed by the network, which is then as a next step explained
-by attributing relevance values to each of the input pixels.
-
-finally, the resulting heatmap is rendered as an image and (over)written out to disk and displayed.
-'''
-
-
-import matplotlib.pyplot as plt
-import time
-import numpy
-import numpy as np
-import importlib.util as imp
-if imp.find_spec("cupy"): #use cupy for GPU support if available
-    import cupy
-    import cupy as np
-na = np.newaxis
-
-import model_io
-import data_io
-import render
-
-#load a neural network, as well as the MNIST test data and some labels
-nn = model_io.read('../models/MNIST/long-tanh.nn') # 99.16% prediction accuracy
-nn.drop_softmax_output_layer() #drop softnax output layer for analyses
-
-X = data_io.read('../data/MNIST/test_images.npy')
-Y = data_io.read('../data/MNIST/test_labels.npy')
-
-# transfer pixel values from [0 255] to [-1 1] to satisfy the expected input / training paradigm of the model
-X =  X / 127.5 - 1
-
-# transform numeric class labels to vector indicator for uniformity. assume presence of all classes within the label set
-I = Y[:,0].astype(int)
-Y = np.zeros([X.shape[0],np.unique(Y).size])
-Y[np.arange(Y.shape[0]),I] = 1
-
-acc = np.mean(np.argmax(nn.forward(X), axis=1) == np.argmax(Y, axis=1))
-if not np == numpy: # np=cupy
-    acc = np.asnumpy(acc)
-print('model test accuracy is: {:0.4f}'.format(acc))
-
-#permute data order for demonstration. or not. your choice.
-I = np.arange(X.shape[0])
-#I = np.random.permutation(I)
-
-
-#predict and perform LRP for the 10 first samples
-for i in I[:10]:
-    x = X[na,i,:]
-
-    #forward pass and prediction
-    ypred = nn.forward(x)
-    print('True Class:     ', np.argmax(Y[i]))
-    print('Predicted Class:', np.argmax(ypred),'\n')
-
-    #prepare initial relevance to reflect the model's dominant prediction (ie depopulate non-dominant output neurons)
-    mask = np.zeros_like(ypred)
-    mask[:,np.argmax(ypred)] = 1
-    Rinit = ypred*mask
-
-    #compute first layer relevance according to prediction
-    #R = nn.lrp(Rinit)                   #as Eq(56) from DOI: 10.1371/journal.pone.0130140
-    R = nn.lrp(Rinit,'epsilon',0.01)    #as Eq(58) from DOI: 10.1371/journal.pone.0130140
-    #R = nn.lrp(Rinit,'alphabeta',2)    #as Eq(60) from DOI: 10.1371/journal.pone.0130140
-
-
-    #R = nn.lrp(ypred*Y[na,i]) #compute first layer relevance according to the true class label
-    '''
-    yselect = 3
-    yselect = (np.arange(Y.shape[1])[na,:] == yselect)*1.
-    R = nn.lrp(ypred*yselect) #compute first layer relvance for an arbitrarily selected class
-    '''
-
-    #undo input normalization for digit drawing. get it back to range [0,1] per pixel
-    x = (x+1.)/2.
-
-    if not np == numpy: # np=cupy
-        x = np.asnumpy(x)
-        R = np.asnumpy(R)
-
-    #render input and heatmap as rgb images
-    digit = render.digit_to_rgb(x, scaling = 3)
-    hm = render.hm_to_rgb(R, X = x, scaling = 3, sigma = 2)
-    digit_hm = render.save_image([digit,hm],'../heatmap.png')
-    data_io.write(R,'../heatmap.npy')
-
-    #display the image as written to file
-    plt.imshow(digit_hm, interpolation = 'none')
-    plt.axis('off')
-    plt.show()
-
-
-#note that modules.Sequential allows for batch processing inputs
-if True:
-    N = 256
-    t_start = time.time()
-    x = X[:N,...]
-    y = nn.forward(x)
-    R = nn.lrp(y)
-    data_io.write(R,'../Rbatch.npy')
-    print('Computation of {} heatmaps using {} in {:.3f}s'.format(N, np.__name__, time.time() - t_start))
-
->>>>>>> 8fc6fe21
+'''
+@author: Sebastian Lapuschkin
+@maintainer: Sebastian Lapuschkin
+@contact: sebastian.lapuschkin@hhi.fraunhofer.de, wojciech.samek@hhi.fraunhofer.de
+@date: 14.08.2015
+@version: 1.0
+@copyright: Copyright (c)  2015-2017, Sebastian Lapuschkin, Alexander Binder, Gregoire Montavon, Klaus-Robert Mueller, Wojciech Samek
+@license : BSD-2-Clause
+
+The purpose of this module is to demonstrate the process of obtaining pixel-wise explanations for given data points at hand of the MNIST hand written digit data set.
+
+The module first loads a pre-trained neural network model and the MNIST test set with labels and transforms the data such that each pixel value is within the range of [-1 1].
+The data is then randomly permuted and for the first 10 samples due to the permuted order, a prediction is computed by the network, which is then as a next step explained
+by attributing relevance values to each of the input pixels.
+
+finally, the resulting heatmap is rendered as an image and (over)written out to disk and displayed.
+'''
+
+
+import matplotlib.pyplot as plt
+import time
+import numpy
+import numpy as np
+import importlib.util as imp
+if imp.find_spec("cupy"): #use cupy for GPU support if available
+    import cupy
+    import cupy as np
+na = np.newaxis
+
+import model_io
+import data_io
+import render
+
+#load a neural network, as well as the MNIST test data and some labels
+nn = model_io.read('../models/MNIST/long-tanh.nn') # 99.16% prediction accuracy
+nn.drop_softmax_output_layer() #drop softnax output layer for analyses
+
+X = data_io.read('../data/MNIST/test_images.npy')
+Y = data_io.read('../data/MNIST/test_labels.npy')
+
+# transfer pixel values from [0 255] to [-1 1] to satisfy the expected input / training paradigm of the model
+X =  X / 127.5 - 1
+
+# transform numeric class labels to vector indicator for uniformity. assume presence of all classes within the label set
+I = Y[:,0].astype(int)
+Y = np.zeros([X.shape[0],np.unique(Y).size])
+Y[np.arange(Y.shape[0]),I] = 1
+
+acc = np.mean(np.argmax(nn.forward(X), axis=1) == np.argmax(Y, axis=1))
+if not np == numpy: # np=cupy
+    acc = np.asnumpy(acc)
+print('model test accuracy is: {:0.4f}'.format(acc))
+
+#permute data order for demonstration. or not. your choice.
+I = np.arange(X.shape[0])
+#I = np.random.permutation(I)
+
+
+#predict and perform LRP for the 10 first samples
+for i in I[:10]:
+    x = X[na,i,:]
+
+    #forward pass and prediction
+    ypred = nn.forward(x)
+    print('True Class:     ', np.argmax(Y[i]))
+    print('Predicted Class:', np.argmax(ypred),'\n')
+
+    #prepare initial relevance to reflect the model's dominant prediction (ie depopulate non-dominant output neurons)
+    mask = np.zeros_like(ypred)
+    mask[:,np.argmax(ypred)] = 1
+    Rinit = ypred*mask
+
+    #compute first layer relevance according to prediction
+    #R = nn.lrp(Rinit)                   #as Eq(56) from DOI: 10.1371/journal.pone.0130140
+    R = nn.lrp(Rinit,'epsilon',0.01)    #as Eq(58) from DOI: 10.1371/journal.pone.0130140
+    #R = nn.lrp(Rinit,'alphabeta',2)    #as Eq(60) from DOI: 10.1371/journal.pone.0130140
+
+
+    #R = nn.lrp(ypred*Y[na,i]) #compute first layer relevance according to the true class label
+    '''
+    yselect = 3
+    yselect = (np.arange(Y.shape[1])[na,:] == yselect)*1.
+    R = nn.lrp(ypred*yselect) #compute first layer relvance for an arbitrarily selected class
+    '''
+
+    #undo input normalization for digit drawing. get it back to range [0,1] per pixel
+    x = (x+1.)/2.
+
+    if not np == numpy: # np=cupy
+        x = np.asnumpy(x)
+        R = np.asnumpy(R)
+
+    #render input and heatmap as rgb images
+    digit = render.digit_to_rgb(x, scaling = 3)
+    hm = render.hm_to_rgb(R, X = x, scaling = 3, sigma = 2)
+    digit_hm = render.save_image([digit,hm],'../heatmap.png')
+    data_io.write(R,'../heatmap.npy')
+
+    #display the image as written to file
+    plt.imshow(digit_hm, interpolation = 'none')
+    plt.axis('off')
+    plt.show()
+
+
+#note that modules.Sequential allows for batch processing inputs
+if True:
+    N = 256
+    t_start = time.time()
+    x = X[:N,...]
+    y = nn.forward(x)
+    R = nn.lrp(y)
+    data_io.write(R,'../Rbatch.npy')
+    print('Computation of {} heatmaps using {} in {:.3f}s'.format(N, np.__name__, time.time() - t_start))
+